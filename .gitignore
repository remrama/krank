__pycache__/
.DS_Store
<<<<<<< HEAD
.ruff_cache/
=======
.ipynb_checkpoints
>>>>>>> 15102b3f

# Docs
site/

# Pip
*.egg-info/

# Curated files
output/

# Testing
.coverage
.pytest_cache/
coverage.xml
htmlcov/

<|MERGE_RESOLUTION|>--- conflicted
+++ resolved
@@ -1,23 +1,20 @@
-__pycache__/
-.DS_Store
-<<<<<<< HEAD
-.ruff_cache/
-=======
-.ipynb_checkpoints
->>>>>>> 15102b3f
-
-# Docs
-site/
-
-# Pip
-*.egg-info/
-
-# Curated files
-output/
-
-# Testing
-.coverage
-.pytest_cache/
-coverage.xml
-htmlcov/
-
+__pycache__/
+.DS_Store
+.ipynb_checkpoints
+.ruff_cache/
+
+# Docs
+site/
+
+# Pip
+*.egg-info/
+
+# Curated files
+output/
+
+# Testing
+.coverage
+.pytest_cache/
+coverage.xml
+htmlcov/
+
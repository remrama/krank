<<<<<<< HEAD
"""Generate corpora documentation pages from registry.yaml.

This script automatically generates markdown documentation pages for each corpus
in the registry, including metadata, version information, field descriptions,
and summary statistics. It also generates an index page listing all corpora.
"""

import re
from pathlib import Path

import krank

DOCS_DIR = Path(__file__).parent.parent / "docs" / "corpora"
REGISTRY_PATH = (
    Path(__file__).parent.parent / "src" / "krank" / "data" / "registry.yaml"
)
TEMPLATES_DIR = Path(__file__).parent / "templates"


def load_template(name: str) -> str:
    """Load a markdown template by name.

    Parameters
    ----------
    name : str
        Name of the template file to load (e.g., 'corpus.md').

    Returns
    -------
    str
        Contents of the template file.
    """
    template_path = TEMPLATES_DIR / name
    return template_path.read_text(encoding="utf-8")


def generate_corpus_page(name: str, info: dict, versions: dict) -> str:
    """Generate markdown content for a single corpus.

    Parameters
    ----------
    name : str
        Name of the corpus.
    info : dict
        Dictionary containing corpus metadata.
    versions : dict
        Dictionary mapping version strings to version-specific information.

    Returns
    -------
    str
        Formatted markdown content for the corpus documentation page.
    """
    template = load_template("corpus.md")

    available_versions = krank.list_versions(name)
    latest_version = available_versions[-1]
    corpus = krank.load(name, version=latest_version)

    latest = info["latest"]
    version_info = versions[latest]

    # Build version table
    def build_version_table() -> str:
        """Build a markdown table listing all versions.

        Returns
        -------
        str
            Markdown table with version, hash, and DOI information.
        """
        version_rows = []
        for version, info in sorted(versions.items(), reverse=True):
            version_str = version + " (latest)" if version == latest else version
            hash_ = info.get("hash")
            doi = info.get("doi")
            url = f"https://doi.org/{doi}"
            version_rows.append(f"| {version_str} | `{hash_}` | [`{doi}`]({url}) |")
        version_table = "\n".join(version_rows)
        return version_table

    def build_fields_table(author_or_reports: str) -> str:
        """Build a markdown table for author or reports fields.

        Parameters
        ----------
        author_or_reports : str
            Either 'author' or 'report' to specify which fields to document.

        Returns
        -------
        str
            Markdown table listing field names and descriptions.

        Notes
        -----
        WARNING: This assumes all columns except for 'author' and 'report'
        are described in the registry yaml file. Another way to do it would be to pull
        columns directly from the corpus.authors and corpus.reports DataFrames. Avoids
        downloading the corpus just to build the docs, but may lead to inconsistencies.
        """
        assert author_or_reports in {"author", "report"}, "Must be 'author' or 'report'"
        DEFAULT_DESCRIPTIONS = {
            "age": "Reported age of author at time of report",
            "sex": "Reported sex of author at time of report",
        }
        descriptions = corpus.metadata.get("column_descriptions", {})
        all_columns = list(descriptions)
        descriptions.update(DEFAULT_DESCRIPTIONS)
        author_columns = corpus.metadata.get("author_columns", [])
        report_columns = [col for col in all_columns if col not in author_columns]
        columns = author_columns if author_or_reports == "author" else report_columns
        column_descriptions = {
            col: descriptions.get(col, "No description available") for col in columns
        }
        rows = [f"| `{col}` | {desc} |" for col, desc in column_descriptions.items()]
        table = "\n".join(rows)
        return table

    def get_citation_text():
        """Extract and format citation text from corpus metadata.

        Returns
        -------
        str
            Formatted citation text with DOI links converted to markdown format.
        """
        citations = info.get("citations", [])
        if not citations:
            return "N/A"
        text = "\n\n".join(f"- {cite}" for cite in citations)
        # Replace DOI links with markdown links
        # Use regex to find DOIs in the citations
        PATTERN = r"https?://(dx\.)?doi\.org/10\.\d{4,9}/[-._;()/:A-Za-z0-9]+\b"
        text = re.sub(PATTERN, lambda m: f"[{m.group(0)}]({m.group(0)})", text)
        return text

    replacements = {
        "{{ name }}": name,
        "{{ title }}": info.get("title", "N/A"),
        "{{ description }}": info.get("description", ""),
        "{{ environment }}": info.get("environment", "N/A"),
        "{{ probe }}": info.get("probe", "N/A"),
        "{{ doi }}": version_info.get("doi", "N/A"),
        "{{ source_url }}": info.get("source_url", ""),
        "{{ krank_sources_repo }}": info.get("krank_sources_repo", ""),
        "{{ download_url }}": version_info.get("download_url", ""),
        "{{ citation_text }}": get_citation_text(),
        "{{ report_columns_table }}": build_fields_table("report"),
        "{{ author_columns_table }}": build_fields_table("author"),
        "{{ version_table }}": build_version_table(),
        "{{ n_reports }}": str(len(corpus.reports)),
        "{{ n_authors }}": str(len(corpus.authors)),
        "{{ m_report_length }}": f"{corpus.reports['report'].str.split().apply(len).mean():.0f}",
        "{{ mdn_report_length }}": f"{corpus.reports['report'].str.split().apply(len).median():.0f}",
    }

    content = template
    for placeholder, value in replacements.items():
        content = content.replace(placeholder, value)

    return content


def generate_index_page(corpora: dict) -> str:
    """Generate the corpora index page.

    Parameters
    ----------
    corpora : dict
        Dictionary mapping corpus names to their metadata.

    Returns
    -------
    str
        Formatted markdown content for the corpora index page.
    """
    template = load_template("corpora_index.md")

    rows = []
    for name, entry in sorted(corpora.items()):
        desc = entry.get("description", "")[:50]
        if len(entry.get("description", "")) > 50:
            desc += "..."
        corpus = krank.load(name, version=entry["latest"])
        n_reports = len(corpus.reports)
        n_authors = len(corpus.authors)
        probe = entry.get("probe", "N/A")
        environment = entry.get("environment", "N/A")
        name_linked = f"[{name}]({name}.md)"
        row = f"| {name_linked} | {desc} | {environment} | {probe} | {n_reports} | {n_authors} |"
        rows.append(row)

    corpora_table = "\n".join(rows)
    content = template.replace("{{ corpora_table }}", corpora_table)

    return content


def main():
    """Generate all corpus documentation pages from registry.

    Creates individual markdown pages for each corpus and an index page
    listing all available corpora. Output is written to the docs/corpora directory.
    """
    DOCS_DIR.mkdir(parents=True, exist_ok=True)

    registry = krank._registry.load_registry()
    corpora = registry.get("corpora", {})

    # Generate individual corpus pages
    for name, entry in corpora.items():
        versions = entry.get("versions", {})
        content = generate_corpus_page(name, entry, versions)
        output_path = DOCS_DIR / f"{name}.md"
        output_path.write_text(content, encoding="utf-8")
        print(f"Generated {output_path}")

    # Generate index page
    index_content = generate_index_page(corpora)
    index_path = DOCS_DIR / "index.md"
    index_path.write_text(index_content, encoding="utf-8")
    print(f"Generated {index_path}")


if __name__ == "__main__":
    main()
=======
"""Generate corpora documentation pages from registry.yaml.

This script automatically generates markdown documentation pages for each corpus
in the registry, including metadata, version information, field descriptions,
and summary statistics. It also generates an index page listing all corpora.
"""

import re
from pathlib import Path

import krank

DOCS_DIR = Path(__file__).parent.parent / "docs" / "corpora"
REGISTRY_PATH = (
    Path(__file__).parent.parent / "src" / "krank" / "data" / "registry.yaml"
)
TEMPLATES_DIR = Path(__file__).parent / "templates"


def load_template(name: str) -> str:
    """Load a markdown template by name.

    Parameters
    ----------
    name : str
        Name of the template file to load (e.g., 'corpus.md').

    Returns
    -------
    str
        Contents of the template file.
    """
    template_path = TEMPLATES_DIR / name
    return template_path.read_text(encoding="utf-8")


def generate_corpus_page(name: str, info: dict, versions: dict) -> str:
    """Generate markdown content for a single corpus.

    Parameters
    ----------
    name : str
        Name of the corpus.
    info : dict
        Dictionary containing corpus metadata.
    versions : dict
        Dictionary mapping version strings to version-specific information.

    Returns
    -------
    str
        Formatted markdown content for the corpus documentation page.
    """
    template = load_template("corpus.md")

    available_versions = krank.list_versions(name)
    latest_version = available_versions[-1]
    corpus = krank.load(name, version=latest_version)

    latest = info["latest"]
    version_info = versions[latest]

    # Build version table
    def build_version_table() -> str:
        """Build a markdown table listing all versions.

        Returns
        -------
        str
            Markdown table with version, hash, and DOI information.
        """
        version_rows = []
        for version, info in sorted(versions.items(), reverse=True):
            version_str = version + " (latest)" if version == latest else version
            hash_ = info.get("hash")
            doi = info.get("doi")
            url = f"https://doi.org/{doi}"
            version_rows.append(f"| {version_str} | `{hash_}` | [`{doi}`]({url}) |")
        version_table = "\n".join(version_rows)
        return version_table

    def build_fields_table(author_or_reports: str) -> str:
        """Build a markdown table for author or reports fields.

        Parameters
        ----------
        author_or_reports : str
            Either 'author' or 'report' to specify which fields to document.

        Returns
        -------
        str
            Markdown table listing field names and descriptions.

        Notes
        -----
        WARNING: This assumes all columns except for 'author' and 'report'
        are described in the registry yaml file. Another way to do it would be to pull
        columns directly from the corpus.authors and corpus.reports DataFrames. Avoids
        downloading the corpus just to build the docs, but may lead to inconsistencies.
        """
        assert author_or_reports in {"author", "report"}, "Must be 'author' or 'report'"
        DEFAULT_DESCRIPTIONS = {
            "age": "Reported age of author at time of report",
            "sex": "Reported sex of author at time of report",
        }
        descriptions = corpus.metadata.get("column_descriptions", {})
        all_columns = list(descriptions)
        descriptions.update(DEFAULT_DESCRIPTIONS)
        author_columns = corpus.metadata.get("author_columns", [])
        report_columns = [col for col in all_columns if col not in author_columns]
        columns = author_columns if author_or_reports == "author" else report_columns
        column_descriptions = {
            col: descriptions.get(col, "No description available") for col in columns
        }
        rows = [f"| `{col}` | {desc} |" for col, desc in column_descriptions.items()]
        table = "\n".join(rows)
        return table

    def get_citation_text():
        """Extract and format citation text from corpus metadata.

        Returns
        -------
        str
            Formatted citation text with DOI links converted to markdown format.
        """
        citations = info.get("citations", [])
        if not citations:
            return "N/A"
        text = "\n\n".join(f"- {cite}" for cite in citations)
        # Replace DOI links with markdown links
        # Use regex to find DOIs in the citations
        PATTERN = r"https?://(dx\.)?doi\.org/10\.\d{4,9}/[-._;()/:A-Za-z0-9]+\b"
        text = re.sub(PATTERN, lambda m: f"[{m.group(0)}]({m.group(0)})", text)
        return text

    replacements = {
        "{{ name }}": name,
        "{{ title }}": info.get("title", "N/A"),
        "{{ description }}": info.get("description", ""),
        "{{ environment }}": info.get("environment", "N/A"),
        "{{ probe }}": info.get("probe", "N/A"),
        "{{ doi }}": version_info.get("doi", "N/A"),
        "{{ source_url }}": info.get("source_url", ""),
        "{{ download_url }}": version_info.get("download_url", ""),
        "{{ citation_text }}": get_citation_text(),
        "{{ report_columns_table }}": build_fields_table("report"),
        "{{ author_columns_table }}": build_fields_table("author"),
        "{{ version_table }}": build_version_table(),
        "{{ n_reports }}": str(len(corpus.reports)),
        "{{ n_authors }}": str(len(corpus.authors)),
        "{{ m_report_length }}": f"{corpus.reports['report'].str.split().apply(len).mean():.0f}",
        "{{ mdn_report_length }}": f"{corpus.reports['report'].str.split().apply(len).median():.0f}",
    }

    content = template
    for placeholder, value in replacements.items():
        content = content.replace(placeholder, value)

    return content


def generate_index_page(corpora: dict) -> str:
    """Generate the corpora index page.

    Parameters
    ----------
    corpora : dict
        Dictionary mapping corpus names to their metadata.

    Returns
    -------
    str
        Formatted markdown content for the corpora index page.
    """
    template = load_template("corpora_index.md")

    rows = []
    for name, entry in sorted(corpora.items()):
        desc = entry.get("description", "")[:50]
        if len(entry.get("description", "")) > 50:
            desc += "..."
        corpus = krank.load(name, version=entry["latest"])
        n_reports = len(corpus.reports)
        n_authors = len(corpus.authors)
        probe = entry.get("probe", "N/A")
        environment = entry.get("environment", "N/A")
        name_linked = f"[{name}]({name}.md)"
        row = f"| {name_linked} | {desc} | {environment} | {probe} | {n_reports} | {n_authors} |"
        rows.append(row)

    corpora_table = "\n".join(rows)
    content = template.replace("{{ corpora_table }}", corpora_table)

    return content


def main():
    """Generate all corpus documentation pages from registry.

    Creates individual markdown pages for each corpus and an index page
    listing all available corpora. Output is written to the docs/corpora directory.
    """
    DOCS_DIR.mkdir(parents=True, exist_ok=True)

    registry = krank._registry.load_registry()
    corpora = registry.get("corpora", {})

    # Generate individual corpus pages
    for name, entry in corpora.items():
        versions = entry.get("versions", {})
        content = generate_corpus_page(name, entry, versions)
        output_path = DOCS_DIR / f"{name}.md"
        output_path.write_text(content, encoding="utf-8")
        print(f"Generated {output_path}")

    # Generate index page
    index_content = generate_index_page(corpora)
    index_path = DOCS_DIR / "index.md"
    index_path.write_text(index_content, encoding="utf-8")
    print(f"Generated {index_path}")


if __name__ == "__main__":
    main()
>>>>>>> 15102b3f
<|MERGE_RESOLUTION|>--- conflicted
+++ resolved
@@ -1,4 +1,3 @@
-<<<<<<< HEAD
 """Generate corpora documentation pages from registry.yaml.
 
 This script automatically generates markdown documentation pages for each corpus
@@ -144,7 +143,6 @@
         "{{ probe }}": info.get("probe", "N/A"),
         "{{ doi }}": version_info.get("doi", "N/A"),
         "{{ source_url }}": info.get("source_url", ""),
-        "{{ krank_sources_repo }}": info.get("krank_sources_repo", ""),
         "{{ download_url }}": version_info.get("download_url", ""),
         "{{ citation_text }}": get_citation_text(),
         "{{ report_columns_table }}": build_fields_table("report"),
@@ -225,232 +223,4 @@
 
 
 if __name__ == "__main__":
-    main()
-=======
-"""Generate corpora documentation pages from registry.yaml.
-
-This script automatically generates markdown documentation pages for each corpus
-in the registry, including metadata, version information, field descriptions,
-and summary statistics. It also generates an index page listing all corpora.
-"""
-
-import re
-from pathlib import Path
-
-import krank
-
-DOCS_DIR = Path(__file__).parent.parent / "docs" / "corpora"
-REGISTRY_PATH = (
-    Path(__file__).parent.parent / "src" / "krank" / "data" / "registry.yaml"
-)
-TEMPLATES_DIR = Path(__file__).parent / "templates"
-
-
-def load_template(name: str) -> str:
-    """Load a markdown template by name.
-
-    Parameters
-    ----------
-    name : str
-        Name of the template file to load (e.g., 'corpus.md').
-
-    Returns
-    -------
-    str
-        Contents of the template file.
-    """
-    template_path = TEMPLATES_DIR / name
-    return template_path.read_text(encoding="utf-8")
-
-
-def generate_corpus_page(name: str, info: dict, versions: dict) -> str:
-    """Generate markdown content for a single corpus.
-
-    Parameters
-    ----------
-    name : str
-        Name of the corpus.
-    info : dict
-        Dictionary containing corpus metadata.
-    versions : dict
-        Dictionary mapping version strings to version-specific information.
-
-    Returns
-    -------
-    str
-        Formatted markdown content for the corpus documentation page.
-    """
-    template = load_template("corpus.md")
-
-    available_versions = krank.list_versions(name)
-    latest_version = available_versions[-1]
-    corpus = krank.load(name, version=latest_version)
-
-    latest = info["latest"]
-    version_info = versions[latest]
-
-    # Build version table
-    def build_version_table() -> str:
-        """Build a markdown table listing all versions.
-
-        Returns
-        -------
-        str
-            Markdown table with version, hash, and DOI information.
-        """
-        version_rows = []
-        for version, info in sorted(versions.items(), reverse=True):
-            version_str = version + " (latest)" if version == latest else version
-            hash_ = info.get("hash")
-            doi = info.get("doi")
-            url = f"https://doi.org/{doi}"
-            version_rows.append(f"| {version_str} | `{hash_}` | [`{doi}`]({url}) |")
-        version_table = "\n".join(version_rows)
-        return version_table
-
-    def build_fields_table(author_or_reports: str) -> str:
-        """Build a markdown table for author or reports fields.
-
-        Parameters
-        ----------
-        author_or_reports : str
-            Either 'author' or 'report' to specify which fields to document.
-
-        Returns
-        -------
-        str
-            Markdown table listing field names and descriptions.
-
-        Notes
-        -----
-        WARNING: This assumes all columns except for 'author' and 'report'
-        are described in the registry yaml file. Another way to do it would be to pull
-        columns directly from the corpus.authors and corpus.reports DataFrames. Avoids
-        downloading the corpus just to build the docs, but may lead to inconsistencies.
-        """
-        assert author_or_reports in {"author", "report"}, "Must be 'author' or 'report'"
-        DEFAULT_DESCRIPTIONS = {
-            "age": "Reported age of author at time of report",
-            "sex": "Reported sex of author at time of report",
-        }
-        descriptions = corpus.metadata.get("column_descriptions", {})
-        all_columns = list(descriptions)
-        descriptions.update(DEFAULT_DESCRIPTIONS)
-        author_columns = corpus.metadata.get("author_columns", [])
-        report_columns = [col for col in all_columns if col not in author_columns]
-        columns = author_columns if author_or_reports == "author" else report_columns
-        column_descriptions = {
-            col: descriptions.get(col, "No description available") for col in columns
-        }
-        rows = [f"| `{col}` | {desc} |" for col, desc in column_descriptions.items()]
-        table = "\n".join(rows)
-        return table
-
-    def get_citation_text():
-        """Extract and format citation text from corpus metadata.
-
-        Returns
-        -------
-        str
-            Formatted citation text with DOI links converted to markdown format.
-        """
-        citations = info.get("citations", [])
-        if not citations:
-            return "N/A"
-        text = "\n\n".join(f"- {cite}" for cite in citations)
-        # Replace DOI links with markdown links
-        # Use regex to find DOIs in the citations
-        PATTERN = r"https?://(dx\.)?doi\.org/10\.\d{4,9}/[-._;()/:A-Za-z0-9]+\b"
-        text = re.sub(PATTERN, lambda m: f"[{m.group(0)}]({m.group(0)})", text)
-        return text
-
-    replacements = {
-        "{{ name }}": name,
-        "{{ title }}": info.get("title", "N/A"),
-        "{{ description }}": info.get("description", ""),
-        "{{ environment }}": info.get("environment", "N/A"),
-        "{{ probe }}": info.get("probe", "N/A"),
-        "{{ doi }}": version_info.get("doi", "N/A"),
-        "{{ source_url }}": info.get("source_url", ""),
-        "{{ download_url }}": version_info.get("download_url", ""),
-        "{{ citation_text }}": get_citation_text(),
-        "{{ report_columns_table }}": build_fields_table("report"),
-        "{{ author_columns_table }}": build_fields_table("author"),
-        "{{ version_table }}": build_version_table(),
-        "{{ n_reports }}": str(len(corpus.reports)),
-        "{{ n_authors }}": str(len(corpus.authors)),
-        "{{ m_report_length }}": f"{corpus.reports['report'].str.split().apply(len).mean():.0f}",
-        "{{ mdn_report_length }}": f"{corpus.reports['report'].str.split().apply(len).median():.0f}",
-    }
-
-    content = template
-    for placeholder, value in replacements.items():
-        content = content.replace(placeholder, value)
-
-    return content
-
-
-def generate_index_page(corpora: dict) -> str:
-    """Generate the corpora index page.
-
-    Parameters
-    ----------
-    corpora : dict
-        Dictionary mapping corpus names to their metadata.
-
-    Returns
-    -------
-    str
-        Formatted markdown content for the corpora index page.
-    """
-    template = load_template("corpora_index.md")
-
-    rows = []
-    for name, entry in sorted(corpora.items()):
-        desc = entry.get("description", "")[:50]
-        if len(entry.get("description", "")) > 50:
-            desc += "..."
-        corpus = krank.load(name, version=entry["latest"])
-        n_reports = len(corpus.reports)
-        n_authors = len(corpus.authors)
-        probe = entry.get("probe", "N/A")
-        environment = entry.get("environment", "N/A")
-        name_linked = f"[{name}]({name}.md)"
-        row = f"| {name_linked} | {desc} | {environment} | {probe} | {n_reports} | {n_authors} |"
-        rows.append(row)
-
-    corpora_table = "\n".join(rows)
-    content = template.replace("{{ corpora_table }}", corpora_table)
-
-    return content
-
-
-def main():
-    """Generate all corpus documentation pages from registry.
-
-    Creates individual markdown pages for each corpus and an index page
-    listing all available corpora. Output is written to the docs/corpora directory.
-    """
-    DOCS_DIR.mkdir(parents=True, exist_ok=True)
-
-    registry = krank._registry.load_registry()
-    corpora = registry.get("corpora", {})
-
-    # Generate individual corpus pages
-    for name, entry in corpora.items():
-        versions = entry.get("versions", {})
-        content = generate_corpus_page(name, entry, versions)
-        output_path = DOCS_DIR / f"{name}.md"
-        output_path.write_text(content, encoding="utf-8")
-        print(f"Generated {output_path}")
-
-    # Generate index page
-    index_content = generate_index_page(corpora)
-    index_path = DOCS_DIR / "index.md"
-    index_path.write_text(index_content, encoding="utf-8")
-    print(f"Generated {index_path}")
-
-
-if __name__ == "__main__":
-    main()
->>>>>>> 15102b3f
+    main()